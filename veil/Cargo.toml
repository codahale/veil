[package]
name = "veil"
version = "0.1.0"
authors = ["Coda Hale <coda.hale@gmail.com>"]
edition = "2021"
license = "MIT OR Apache-2.0"
include = ["src/**/*", "../LICENSE-MIT", "../LICENSE-APACHE", "../README.md"]
description = "Stupid crypto tricks."

[dependencies]
bs58 = "0.5.0"
ed25519-dalek = "2.1.1"
fips204 = { version = "0.1.1", default-features = false, features = ["ml-dsa-65"] }
lockstitch = "0.25.1"
ml-kem = "0.1.0-alpha"
rand = { version = "0.8.5", features = ["min_const_gen"] }
<<<<<<< HEAD
thiserror = "1.0.58"
=======
thiserror = "1.0.57"
x25519-dalek = { version = "2.0.1", features = ["static_secrets"] }
>>>>>>> 39be5ac3

[dev-dependencies]
assert_matches = "1.5.0"
bolero = "0.10.1"
expect-test = "1.4.1"
rand_chacha = "0.3.1"

[lints]
workspace = true<|MERGE_RESOLUTION|>--- conflicted
+++ resolved
@@ -14,12 +14,8 @@
 lockstitch = "0.25.1"
 ml-kem = "0.1.0-alpha"
 rand = { version = "0.8.5", features = ["min_const_gen"] }
-<<<<<<< HEAD
 thiserror = "1.0.58"
-=======
-thiserror = "1.0.57"
 x25519-dalek = { version = "2.0.1", features = ["static_secrets"] }
->>>>>>> 39be5ac3
 
 [dev-dependencies]
 assert_matches = "1.5.0"
